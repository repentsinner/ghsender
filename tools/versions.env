# Tool versions for local toolchain
# Single source of truth for all development dependencies

# Flutter/Dart versions (we'll use the Dart version included in Flutter)
FLUTTER_VERSION="3.32.8"
# flutter_gpu requires us to be on the master channel
FLUTTER_CHANNEL="master"

<<<<<<< HEAD
# Note: Graphics performance spike requires Flutter master channel
# for flutter_scene and --enable-flutter-gpu flag

# Platform tool minimum versions
=======
# Flutter platform tool minimum versions
>>>>>>> df49c36a
XCODE_MIN_VERSION="15.0"
ANDROID_SDK_VERSION="34.0.0"
COCOAPODS_MIN_VERSION="1.16.2"

# Node.js (if needed for web builds)
NODE_VERSION="20.10.0"

# Ruby version for CocoaPods
RUBY_VERSION="3.4.5"
RUBY_GEMS_VERSION="3.7.1"

# Ruby build dependencies (compiled from source)
OPENSSL_VERSION="3.5.1"
READLINE_VERSION="8.2"
LIBYAML_VERSION="0.2.5"
GMP_VERSION="6.3.0"


# Build tool versions
CMAKE_VERSION="3.28.1"
CMAKE_MIN_VERSION="3.18.0"<|MERGE_RESOLUTION|>--- conflicted
+++ resolved
@@ -6,14 +6,10 @@
 # flutter_gpu requires us to be on the master channel
 FLUTTER_CHANNEL="master"
 
-<<<<<<< HEAD
 # Note: Graphics performance spike requires Flutter master channel
 # for flutter_scene and --enable-flutter-gpu flag
 
 # Platform tool minimum versions
-=======
-# Flutter platform tool minimum versions
->>>>>>> df49c36a
 XCODE_MIN_VERSION="15.0"
 ANDROID_SDK_VERSION="34.0.0"
 COCOAPODS_MIN_VERSION="1.16.2"
