#!/bin/bash
# Cross-Platform Build Script for ghSender Monorepo
# Handles all platform-specific build tasks for multiple Flutter projects

set -e  # Exit on any error

# Activate local toolchain environment
PROJECT_ROOT="$(cd "$(dirname "${BASH_SOURCE[0]}")/.." && pwd)"
if [[ -f "$PROJECT_ROOT/tools/activate-env.sh" ]]; then
    source "$PROJECT_ROOT/tools/activate-env.sh"
fi
<<<<<<< HEAD
=======
# Activate local toolchain environment
PROJECT_ROOT="$(cd "$(dirname "${BASH_SOURCE[0]}")/.." && pwd)"
if [[ -f "$PROJECT_ROOT/tools/activate-env.sh" ]]; then
    source "$PROJECT_ROOT/tools/activate-env.sh"
fi

>>>>>>> df49c36a
cd "$PROJECT_ROOT"

# Define Flutter projects in the monorepo
FLUTTER_PROJECTS=(
    "spike/communication-spike"
    "spike/graphics_performance_spike" 
    "spike/state_management_spike"
)

# Color output
RED='\033[0;31m'
GREEN='\033[0;32m'
YELLOW='\033[1;33m'
NC='\033[0m' # No Color

echo -e "${GREEN}=== ghSender Build Script ===${NC}"
echo "Platform: $(uname -s)"
echo "Architecture: $(uname -m)"
echo

# Function to print colored status
print_status() {
    echo -e "${GREEN}[INFO]${NC} $1"
}

print_warning() {
    echo -e "${YELLOW}[WARN]${NC} $1"
}

print_error() {
    echo -e "${RED}[ERROR]${NC} $1"
}

# Check Flutter installation
check_flutter() {
    print_status "Checking Flutter installation..."
    if ! command -v flutter &> /dev/null; then
        print_error "Flutter not found. Please install Flutter first."
        exit 1
    fi
    
    flutter --version
    echo
}

# Get dependencies
get_dependencies() {
    print_status "Getting Flutter dependencies..."
    flutter pub get
    echo
}

# Run tests
run_tests() {
    print_status "Running tests..."
    flutter analyze
    flutter test
    echo
}

# Build for specific platform
build_platform() {
    local platform=$1
    print_status "Building for $platform..."
    
    case $platform in
        "macos")
            flutter build macos --release
            print_status "macOS build completed: build/macos/Build/Products/Release/"
            ;;
        "ios")
            if [[ "$OSTYPE" == "darwin"* ]]; then
                # iOS build only available on macOS
                flutter build ios --release
                print_status "iOS build completed: build/ios/Release-iphoneos/"
            else
                print_warning "iOS builds only available on macOS"
            fi
            ;;
        "android")
            flutter build apk --release
            print_status "Android APK completed: build/app/outputs/flutter-apk/"
            ;;
        "linux")
            if [[ "$OSTYPE" == "linux-gnu"* ]]; then
                flutter build linux --release
                print_status "Linux build completed: build/linux/x64/release/bundle/"
            else
                print_warning "Linux builds only available on Linux"
            fi
            ;;
        *)
            print_error "Unknown platform: $platform"
            echo "Available platforms: macos, ios, android, linux"
            exit 1
            ;;
    esac
}

# Monorepo functions for handling multiple Flutter projects
get_dependencies_all() {
    print_status "Getting dependencies for all Flutter projects..."
    for project in "${FLUTTER_PROJECTS[@]}"; do
        if [[ -d "$project" && -f "$project/pubspec.yaml" ]]; then
            print_status "Getting dependencies for $project..."
            (cd "$project" && flutter pub get)
        else
            print_warning "Skipping $project - not a Flutter project"
        fi
    done
    echo
}

run_tests_all() {
    print_status "Running tests for all Flutter projects..."
    local all_passed=true
    
    for project in "${FLUTTER_PROJECTS[@]}"; do
        if [[ -d "$project" && -f "$project/pubspec.yaml" ]]; then
            print_status "Testing $project..."
            if ! (cd "$project" && flutter analyze && flutter test --timeout=60s); then
                print_error "Tests failed for $project"
                all_passed=false
            else
                print_status "Tests passed for $project"
            fi
        else
            print_warning "Skipping $project - not a Flutter project"
        fi
    done
    
    if [[ "$all_passed" == true ]]; then
        print_status "All tests passed!"
    else
        print_error "Some tests failed"
        exit 1
    fi
    echo
}

build_platform_all() {
    local platform=$1
    print_status "Building all Flutter projects for $platform..."
    
    for project in "${FLUTTER_PROJECTS[@]}"; do
        if [[ -d "$project" && -f "$project/pubspec.yaml" ]]; then
            print_status "Building $project for $platform..."
            (cd "$project" && build_platform "$platform")
        else
            print_warning "Skipping $project - not a Flutter project"
        fi
    done
    echo
}

clean_all() {
    print_status "Cleaning all Flutter projects..."
    for project in "${FLUTTER_PROJECTS[@]}"; do
        if [[ -d "$project" && -f "$project/pubspec.yaml" ]]; then
            print_status "Cleaning $project..."
            (cd "$project" && flutter clean && rm -rf build/)
        else
            print_warning "Skipping $project - not a Flutter project"
        fi
    done
    echo
}

# Main execution
main() {
    local command=${1:-"help"}
    
    case $command in
        "setup")
            print_status "Setting up development environment for all projects..."
            check_flutter
            get_dependencies_all
            ;;
        "test")
            check_flutter
            get_dependencies_all
            run_tests_all
            ;;
        "test-single")
            local project=${2:-""}
            if [[ -z "$project" ]]; then
                print_error "Please specify project: communication-spike, graphics_performance_spike, state_management_spike"
                exit 1
            fi
            check_flutter
            if [[ -d "spike/$project" ]]; then
                (cd "spike/$project" && flutter pub get && flutter analyze && flutter test --timeout=60s)
            else
                print_error "Project spike/$project not found"
                exit 1
            fi
            ;;
        "build")
            local platform=${2:-""}
            if [[ -z "$platform" ]]; then
                print_error "Please specify platform: macos, ios, android, linux"
                exit 1
            fi
            check_flutter
            get_dependencies_all
            run_tests_all
            build_platform_all "$platform"
            ;;
        "build-single")
            local project=${2:-""}
            local platform=${3:-""}
            if [[ -z "$project" || -z "$platform" ]]; then
                print_error "Usage: $0 build-single <project> <platform>"
                print_error "Projects: communication-spike, graphics_performance_spike, state_management_spike"
                print_error "Platforms: macos, ios, android, linux"
                exit 1
            fi
            check_flutter
            if [[ -d "spike/$project" ]]; then
                (cd "spike/$project" && flutter pub get && build_platform "$platform")
            else
                print_error "Project spike/$project not found"
                exit 1
            fi
            ;;
        "all")
            check_flutter
            get_dependencies_all
            run_tests_all
            
            # Build all platforms available on current OS for all projects
            if [[ "$OSTYPE" == "darwin"* ]]; then
                build_platform_all "macos"
                build_platform_all "ios"
            fi
            build_platform_all "android"
            ;;
        "clean")
            print_status "Cleaning build artifacts for all projects..."
            clean_all
            ;;
        "help"|*)
            echo "Usage: $0 <command> [options]"
            echo
            echo "🏗️  Monorepo Commands (All Projects):"
            echo "  setup                    - Setup development environment for all projects"
            echo "  test                     - Run tests and analysis for all projects"
            echo "  build <platform>         - Build all projects for platform (macos, ios, android, linux)"
            echo "  all                      - Build all projects for all available platforms"
            echo "  clean                    - Clean build artifacts for all projects"
            echo
            echo "🎯 Single Project Commands:"
            echo "  test-single <project>              - Test specific project"
            echo "  build-single <project> <platform>  - Build specific project for platform"
            echo
            echo "📁 Available Projects:"
            echo "  • communication-spike      - WebSocket communication testing"
            echo "  • graphics_performance_spike - Graphics and rendering performance"
            echo "  • state_management_spike  - State management patterns"
            echo
            echo "🖥️  Available Platforms:"
            echo "  • macos    - macOS desktop application"
            echo "  • ios      - iOS mobile application (macOS only)"
            echo "  • android  - Android mobile application"
            echo "  • linux    - Linux desktop application (Linux only)"
            echo
            echo "Examples:"
            echo "  $0 setup                                    # Setup all projects"
            echo "  $0 test                                     # Test all projects"
            echo "  $0 test-single communication-spike         # Test communication spike only"
            echo "  $0 build macos                             # Build all projects for macOS"
            echo "  $0 build-single graphics_performance_spike macos  # Build graphics spike for macOS"
            echo "  $0 all                                      # Build all projects for all platforms"
            echo "  $0 clean                                    # Clean all projects"
            ;;
    esac
}

# Run main function with all arguments
main "$@"<|MERGE_RESOLUTION|>--- conflicted
+++ resolved
@@ -9,15 +9,11 @@
 if [[ -f "$PROJECT_ROOT/tools/activate-env.sh" ]]; then
     source "$PROJECT_ROOT/tools/activate-env.sh"
 fi
-<<<<<<< HEAD
-=======
 # Activate local toolchain environment
 PROJECT_ROOT="$(cd "$(dirname "${BASH_SOURCE[0]}")/.." && pwd)"
 if [[ -f "$PROJECT_ROOT/tools/activate-env.sh" ]]; then
     source "$PROJECT_ROOT/tools/activate-env.sh"
 fi
-
->>>>>>> df49c36a
 cd "$PROJECT_ROOT"
 
 # Define Flutter projects in the monorepo
